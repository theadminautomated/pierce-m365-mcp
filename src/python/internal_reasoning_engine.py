from __future__ import annotations
import logging
import re
import difflib
import json
import os
from typing import Any, Dict, List, Optional, Tuple

class ReasoningResult:
    """Represents the outcome of a reasoning attempt."""

    def __init__(
        self,
        resolved: bool = False,
        resolution: str = "",
        updated_request: Optional[Dict[str, Any]] = None,
        actions: Optional[List[str]] = None,
    ) -> None:
        self.resolved = resolved
        self.resolution = resolution
        self.updated_request = updated_request or {}
        self.actions = actions or []
        self.suggested_plan: Optional[Dict[str, Any]] = None

    def to_dict(self) -> Dict[str, Any]:
        return {
            "resolved": self.resolved,
            "resolution": self.resolution,
            "updated_request": self.updated_request,
            "actions": self.actions,
            "suggested_plan": self.suggested_plan,
        }

class InternalReasoningEngine:
    """Python implementation of the MCP internal reasoning tool.

    This module analyzes context, validation results and tool failures to
    determine automatic remediation steps. It is designed to be called from
    PowerShell via `python -m` execution or as a REST microservice.
    """

    def __init__(self, logger: Optional[logging.Logger] = None, max_iterations: int = 3) -> None:
        self.logger = logger or logging.getLogger(__name__)
        # clamp the iteration count to a sane range
        self.max_iterations = max(1, min(max_iterations, 10))
<<<<<<< HEAD
=======

    def collect_environment_context(self) -> Dict[str, str]:
        """Collect minimal environment information for diagnostics."""
        return {
            "os": os.name,
            "python_version": os.getenv("PYTHON_VERSION", ""),
            "hostname": os.uname().nodename if hasattr(os, "uname") else "",
        }
>>>>>>> 9787fc62

    def _suggest_match(self, value: str, candidates: List[str]) -> Optional[str]:
        """Return the closest match using fuzzy matching."""
        if not value or not candidates:
            return None
        lower_candidates = [c.lower() for c in candidates]
        matches = difflib.get_close_matches(value.lower(), lower_candidates, n=1, cutoff=0.7)
        if matches:
            return matches[0]
        # fallback to match against the local part of email addresses
        local_parts = [c.split('@')[0] for c in lower_candidates]
        match = difflib.get_close_matches(value.lower(), local_parts, n=1, cutoff=0.7)
        if match:
            idx = local_parts.index(match[0])
            return lower_candidates[idx]
        return None

    def _extract_identifier(self, text: str) -> str:
        """Extract probable identifier (email or word) from validation text."""
        match = re.search(r"[\w.-]+@[\w.-]+", text)
        if match:
            return match.group(0)
        tokens = re.findall(r"[A-Za-z0-9._-]+", text)
        for tok in tokens:
            if "." in tok or "_" in tok:
                return tok
        return tokens[-1] if tokens else text

    def aggregate_context(self, context: Dict[str, Any]) -> Dict[str, Any]:
        """Aggregate known context into a normalized dictionary.

        This method performs defensive checks and removes empty or
        redundant values so reasoning routines have a consistent view of
        the session state.
        """
        aggregated: Dict[str, Any] = {}
        for key, value in context.items():
            if value is None:
                continue
            if isinstance(value, list):
                unique_vals = list(dict.fromkeys(value))
                aggregated[key] = unique_vals[-50:]
            elif isinstance(value, dict):
                if value:
                    aggregated[key] = value
            else:
                aggregated[key] = value

        aggregated["environment"] = self.collect_environment_context()
        return aggregated

    def _validate_inputs(self, issue: Dict[str, Any], context: Dict[str, Any]) -> None:
        if not isinstance(issue, dict):
            raise ValueError("issue must be a dictionary")
        if not isinstance(context, dict):
            raise ValueError("context must be a dictionary")

    def _root_cause_analysis(self, issue: Dict[str, Any]) -> str:
        msg = str(issue.get("Error", ""))
        if "timeout" in msg.lower():
            return "Timeout"
        if "network" in msg.lower():
            return "NetworkError"
        if "permission" in msg.lower():
            return "PermissionDenied"
        if "rate" in msg.lower() and "limit" in msg.lower():
            return "RateLimit"
<<<<<<< HEAD
        return "Unknown"

=======
        if "not found" in msg.lower() or "404" in msg:
            return "NotFound"
        if "auth" in msg.lower() or "login" in msg.lower():
            return "AuthenticationFailed"
        if "invalid" in msg.lower() or "bad request" in msg.lower():
            return "InvalidRequest"
        return "Unknown"

    def _suggest_next_steps(self, cause: str) -> Tuple[bool, List[str]]:
        """Return whether the issue can be auto-resolved and suggested actions."""
        actions: List[str] = []
        if cause == "Timeout":
            actions.append("Retry operation with exponential backoff")
        elif cause == "NetworkError":
            actions.append("Verify network connectivity and proxy settings")
        elif cause == "PermissionDenied":
            actions.append("Check initiator privileges or request elevation")
        elif cause == "RateLimit":
            actions.append("Throttle requests and wait before retrying")
        elif cause == "AuthenticationFailed":
            actions.append("Refresh authentication tokens and retry")
        elif cause == "NotFound":
            actions.append("Validate identifiers or create missing resource")
        elif cause == "InvalidRequest":
            actions.append("Correct request parameters and resubmit")
        else:
            return False, ["Unable to determine resolution"]
        return True, actions

>>>>>>> 9787fc62
    def _dispatch(self, issue: Dict[str, Any], context: Dict[str, Any]) -> ReasoningResult:
        """Route issue types to the correct handler."""
        issue_type = issue.get("Type")
        if issue_type == "ValidationFailure":
            return self._resolve_validation_failure(issue, context)
        if issue_type == "ToolError":
            return self._resolve_tool_error(issue, context)
        if issue_type == "LowConfidence":
            return self._resolve_low_confidence(issue, context)
        res = ReasoningResult()
        res.resolution = "Unknown issue type"
        return res

    def resolve(self, issue: Dict[str, Any], context: Dict[str, Any]) -> ReasoningResult:
        result = ReasoningResult()
        try:
            self._validate_inputs(issue, context)
            normalized_context = self.aggregate_context(context)
            self.logger.info("Internal reasoning triggered", extra={"issue": issue.get("Type")})

            current_issue = issue
            for attempt in range(self.max_iterations):
                if attempt:
                    self.logger.debug("Reasoning reattempt %s", attempt + 1)
                result = self._dispatch(current_issue, normalized_context)
                if result.resolved:
                    break
                if result.updated_request:
                    current_issue.update(result.updated_request)

            if not result.resolved:
                result.resolution = "Escalation required after max iterations"
                result.actions.append("Escalated to human review")
        except Exception as exc:  # pragma: no cover - defensive
            self.logger.exception("Internal reasoning failure: %s", exc)
            result.resolution = str(exc)
        return result

    def _resolve_validation_failure(self, issue: Dict[str, Any], context: Dict[str, Any]) -> ReasoningResult:
        res = ReasoningResult()
        errors = issue.get("ValidationResult", {}).get("Errors", [])

        if not errors and issue.get("ValidationResult", {}).get("Warnings"):
            res.resolved = True
            res.resolution = "Validation warnings acknowledged"
            return res

        suggestions: Dict[str, str] = {}
        for err in errors:
            lowered = err.lower()
            identifier = self._extract_identifier(err)
            if "user" in lowered:
                match = self._suggest_match(identifier, context.get("KnownUsers", []))
                if match:
                    suggestions[identifier] = match
            elif "mailbox" in lowered:
                match = self._suggest_match(identifier, context.get("KnownMailboxes", []))
                if match:
                    suggestions[identifier] = match

        if suggestions:
            res.resolved = True
            res.resolution = "Entity corrections applied"
            res.updated_request = {"Corrections": suggestions}
            res.actions.append(f"Applied corrections: {suggestions}")
        else:
            res.resolution = "Unable to auto-resolve validation errors"
            res.actions.append("Validation errors: {}".format("; ".join(errors)))

        return res

    def _resolve_tool_error(self, issue: Dict[str, Any], context: Dict[str, Any]) -> ReasoningResult:
        res = ReasoningResult()
        res.resolution = "Tool execution error analyzed"
        res.actions.append(f"Error: {issue.get('Error')}")
        cause = self._root_cause_analysis(issue)
        res.actions.append(f"RootCause: {cause}")
        resolved, actions = self._suggest_next_steps(cause)
        res.actions.extend(actions)
        res.resolved = resolved
        if resolved:
            res.resolution = "Automatic remediation suggested"
        return res

    def _resolve_low_confidence(self, issue: Dict[str, Any], context: Dict[str, Any]) -> ReasoningResult:
        res = ReasoningResult()
        metrics = issue.get("Metrics", {})
        stage = issue.get("Stage", "")
        res.resolution = f"Low confidence detected at {stage}"
        lb = metrics.get("LowerBound")
        if lb is not None:
            res.actions.append(f"LowerBound: {lb}")
        res.actions.append("Reanalyzing context and suggesting improvements")
        res.resolved = False
        return res


if __name__ == "__main__":
    import argparse

    parser = argparse.ArgumentParser(description="Run MCP internal reasoning")
    parser.add_argument("--issue", required=True, help="JSON string describing the issue")
    parser.add_argument("--context", required=True, help="JSON string describing context")
    args = parser.parse_args()

    engine = InternalReasoningEngine()
    issue = json.loads(args.issue)
    context = json.loads(args.context)
    result = engine.resolve(issue, context)
    print(json.dumps(result.to_dict()))
<|MERGE_RESOLUTION|>--- conflicted
+++ resolved
@@ -43,17 +43,6 @@
         self.logger = logger or logging.getLogger(__name__)
         # clamp the iteration count to a sane range
         self.max_iterations = max(1, min(max_iterations, 10))
-<<<<<<< HEAD
-=======
-
-    def collect_environment_context(self) -> Dict[str, str]:
-        """Collect minimal environment information for diagnostics."""
-        return {
-            "os": os.name,
-            "python_version": os.getenv("PYTHON_VERSION", ""),
-            "hostname": os.uname().nodename if hasattr(os, "uname") else "",
-        }
->>>>>>> 9787fc62
 
     def _suggest_match(self, value: str, candidates: List[str]) -> Optional[str]:
         """Return the closest match using fuzzy matching."""
@@ -121,40 +110,7 @@
             return "PermissionDenied"
         if "rate" in msg.lower() and "limit" in msg.lower():
             return "RateLimit"
-<<<<<<< HEAD
-        return "Unknown"
-
-=======
-        if "not found" in msg.lower() or "404" in msg:
-            return "NotFound"
-        if "auth" in msg.lower() or "login" in msg.lower():
-            return "AuthenticationFailed"
-        if "invalid" in msg.lower() or "bad request" in msg.lower():
-            return "InvalidRequest"
-        return "Unknown"
-
-    def _suggest_next_steps(self, cause: str) -> Tuple[bool, List[str]]:
-        """Return whether the issue can be auto-resolved and suggested actions."""
-        actions: List[str] = []
-        if cause == "Timeout":
-            actions.append("Retry operation with exponential backoff")
-        elif cause == "NetworkError":
-            actions.append("Verify network connectivity and proxy settings")
-        elif cause == "PermissionDenied":
-            actions.append("Check initiator privileges or request elevation")
-        elif cause == "RateLimit":
-            actions.append("Throttle requests and wait before retrying")
-        elif cause == "AuthenticationFailed":
-            actions.append("Refresh authentication tokens and retry")
-        elif cause == "NotFound":
-            actions.append("Validate identifiers or create missing resource")
-        elif cause == "InvalidRequest":
-            actions.append("Correct request parameters and resubmit")
-        else:
-            return False, ["Unable to determine resolution"]
-        return True, actions
-
->>>>>>> 9787fc62
+
     def _dispatch(self, issue: Dict[str, Any], context: Dict[str, Any]) -> ReasoningResult:
         """Route issue types to the correct handler."""
         issue_type = issue.get("Type")
